{
  "name": "rollup-plugin-license",
  "version": "2.2.0",
  "description": "Rollup plugin to add license banner to the final bundle and output third party licenses",
  "main": "dist/index.js",
  "scripts": {
    "lint": "gulp lint",
    "clean": "gulp clean",
    "build": "gulp build",
    "watch": "gulp watch",
    "test": "gulp test",
    "tdd": "gulp tdd",
    "changelog": "gulp changelog",
    "release": "gulp release:minor",
    "release:patch": "gulp release:patch",
    "release:minor": "gulp release:minor",
    "release:major": "gulp release:major"
  },
  "keywords": [
    "rollup",
    "rollup-plugin"
  ],
  "author": "Mickael Jeanroy <mickael.jeanroy@gmail.com>",
  "license": "MIT",
  "homepage": "https://github.com/mjeanroy/rollup-plugin-license",
  "bugs": {
    "url": "https://github.com/mjeanroy/rollup-plugin-license/issues"
  },
  "repository": {
    "type": "git",
    "url": "https://github.com/mjeanroy/rollup-plugin-license"
  },
  "peerDependencies": {
    "rollup": "^1.0.0 || ^2.0.0"
  },
  "dependencies": {
    "commenting": "1.1.0",
    "glob": "7.1.6",
    "lodash": "4.17.20",
    "magic-string": "0.25.7",
    "mkdirp": "1.0.4",
    "moment": "2.29.1",
    "package-name-regex": "1.0.8",
    "spdx-expression-validate": "2.0.0",
    "spdx-satisfies": "5.0.0"
  },
  "devDependencies": {
<<<<<<< HEAD
    "@babel/core": "7.12.0",
    "@babel/preset-env": "7.12.1",
=======
    "@babel/core": "7.12.1",
    "@babel/preset-env": "7.12.0",
>>>>>>> 0312e81b
    "@babel/register": "7.11.5",
    "@rollup/plugin-babel": "5.2.1",
    "@rollup/plugin-commonjs": "15.1.0",
    "@rollup/plugin-node-resolve": "9.0.0",
    "babel-plugin-add-module-exports": "1.0.4",
    "eslint": "7.11.0",
    "eslint-config-google": "0.14.0",
    "fancy-log": "1.3.3",
    "fs-extra": "9.0.1",
    "gulp": "4.0.2",
    "gulp-bump": "3.2.0",
    "gulp-conventional-changelog": "2.0.32",
    "gulp-eslint": "6.0.0",
    "gulp-git": "2.10.1",
    "gulp-jasmine": "4.0.0",
    "jasmine-core": "3.6.0",
    "prettier": "2.1.2",
    "rimraf": "3.0.2",
    "rollup": "2.29.0",
    "rollup-plugin-prettier": "2.1.0",
    "rollup-plugin-strip-banner": "2.0.0",
    "tmp": "0.2.1"
  },
  "engines": {
    "node": ">=10.0.0"
  }
}<|MERGE_RESOLUTION|>--- conflicted
+++ resolved
@@ -45,13 +45,8 @@
     "spdx-satisfies": "5.0.0"
   },
   "devDependencies": {
-<<<<<<< HEAD
-    "@babel/core": "7.12.0",
+    "@babel/core": "7.12.1",
     "@babel/preset-env": "7.12.1",
-=======
-    "@babel/core": "7.12.1",
-    "@babel/preset-env": "7.12.0",
->>>>>>> 0312e81b
     "@babel/register": "7.11.5",
     "@rollup/plugin-babel": "5.2.1",
     "@rollup/plugin-commonjs": "15.1.0",
