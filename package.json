{
  "name": "rollup-plugin-license",
  "version": "0.5.0",
  "description": "Rollup plugin to add license banner to the final bundle and output third party licenses",
  "main": "dist/index.js",
  "scripts": {
    "lint": "gulp lint",
    "clean": "gulp clean",
    "build": "gulp build",
    "test": "gulp test",
    "changelog": "gulp changelog",
    "release": "gulp release:minor",
    "release:patch": "gulp release:patch",
    "release:minor": "gulp release:minor",
    "release:major": "gulp release:major"
  },
  "keywords": [
    "rollup",
    "rollup-plugin"
  ],
  "author": "Mickael Jeanroy <mickael.jeanroy@gmail.com>",
  "license": "MIT",
  "homepage": "https://github.com/mjeanroy/rollup-plugin-license",
  "bugs": {
    "url": "https://github.com/mjeanroy/rollup-plugin-license/issues"
  },
  "repository": {
    "type": "git",
    "url": "https://github.com/mjeanroy/rollup-plugin-license"
  },
  "dependencies": {
    "commenting": "1.0.4",
    "lodash": "4.17.4",
    "magic-string": "0.22.4",
    "mkdirp": "0.5.1",
    "moment": "2.18.1"
  },
  "devDependencies": {
    "babel-core": "6.26.0",
    "babel-preset-es2015": "6.24.1",
    "del": "3.0.0",
    "eslint": "4.6.1",
    "eslint-config-google": "0.9.1",
    "gulp": "3.9.1",
    "gulp-babel": "7.0.0",
    "gulp-bump": "2.7.0",
    "gulp-conventional-changelog": "1.1.5",
    "gulp-eslint": "4.0.0",
    "gulp-git": "2.4.2",
    "gulp-jasmine": "2.4.2",
    "gulp-util": "3.0.8",
    "jasmine-core": "2.8.0",
<<<<<<< HEAD
    "rollup": "0.49.3",
    "rollup-plugin-commonjs": "8.2.0",
=======
    "rollup": "0.49.2",
    "rollup-plugin-commonjs": "8.2.1",
>>>>>>> aa45d50d
    "rollup-plugin-node-resolve": "3.0.0",
    "run-sequence": "2.1.0",
    "tmp": "0.0.33"
  }
}<|MERGE_RESOLUTION|>--- conflicted
+++ resolved
@@ -50,13 +50,8 @@
     "gulp-jasmine": "2.4.2",
     "gulp-util": "3.0.8",
     "jasmine-core": "2.8.0",
-<<<<<<< HEAD
     "rollup": "0.49.3",
-    "rollup-plugin-commonjs": "8.2.0",
-=======
-    "rollup": "0.49.2",
     "rollup-plugin-commonjs": "8.2.1",
->>>>>>> aa45d50d
     "rollup-plugin-node-resolve": "3.0.0",
     "run-sequence": "2.1.0",
     "tmp": "0.0.33"
