{
  "name": "rollup-plugin-license",
  "version": "0.5.0",
  "description": "Rollup plugin to add license banner to the final bundle and output third party licenses",
  "main": "dist/index.js",
  "scripts": {
    "lint": "gulp lint",
    "clean": "gulp clean",
    "build": "gulp build",
    "test": "gulp test",
    "changelog": "gulp changelog",
    "release": "gulp release:minor",
    "release:patch": "gulp release:patch",
    "release:minor": "gulp release:minor",
    "release:major": "gulp release:major"
  },
  "keywords": [
    "rollup",
    "rollup-plugin"
  ],
  "author": "Mickael Jeanroy <mickael.jeanroy@gmail.com>",
  "license": "MIT",
  "homepage": "https://github.com/mjeanroy/rollup-plugin-license",
  "bugs": {
    "url": "https://github.com/mjeanroy/rollup-plugin-license/issues"
  },
  "repository": {
    "type": "git",
    "url": "https://github.com/mjeanroy/rollup-plugin-license"
  },
  "dependencies": {
    "commenting": "1.0.4",
    "lodash": "4.17.4",
    "magic-string": "0.22.4",
    "mkdirp": "0.5.1",
    "moment": "2.20.1"
  },
  "devDependencies": {
    "babel-core": "6.26.0",
    "babel-preset-env": "1.6.1",
    "del": "3.0.0",
    "eslint": "4.16.0",
    "eslint-config-google": "0.9.1",
    "fancy-log": "1.3.2",
    "gulp": "3.9.1",
    "gulp-babel": "7.0.0",
    "gulp-bump": "3.0.0",
    "gulp-conventional-changelog": "1.1.7",
    "gulp-eslint": "4.0.1",
    "gulp-git": "2.5.1",
    "gulp-jasmine": "3.0.0",
<<<<<<< HEAD
    "jasmine-core": "2.8.0",
    "rollup": "0.54.1",
=======
    "jasmine-core": "2.9.1",
    "rollup": "0.54.0",
>>>>>>> 7a650abf
    "rollup-plugin-commonjs": "8.2.6",
    "rollup-plugin-node-resolve": "3.0.2",
    "run-sequence": "2.2.1",
    "tmp": "0.0.33"
  }
}<|MERGE_RESOLUTION|>--- conflicted
+++ resolved
@@ -49,13 +49,8 @@
     "gulp-eslint": "4.0.1",
     "gulp-git": "2.5.1",
     "gulp-jasmine": "3.0.0",
-<<<<<<< HEAD
-    "jasmine-core": "2.8.0",
+    "jasmine-core": "2.9.1",
     "rollup": "0.54.1",
-=======
-    "jasmine-core": "2.9.1",
-    "rollup": "0.54.0",
->>>>>>> 7a650abf
     "rollup-plugin-commonjs": "8.2.6",
     "rollup-plugin-node-resolve": "3.0.2",
     "run-sequence": "2.2.1",
