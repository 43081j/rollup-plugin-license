{
  "name": "rollup-plugin-license",
  "version": "0.8.1",
  "description": "Rollup plugin to add license banner to the final bundle and output third party licenses",
  "main": "dist/index.js",
  "scripts": {
    "lint": "gulp lint",
    "clean": "gulp clean",
    "build": "gulp build",
    "test": "gulp test",
    "tdd": "gulp tdd",
    "changelog": "gulp changelog",
    "release": "gulp release:minor",
    "release:patch": "gulp release:patch",
    "release:minor": "gulp release:minor",
    "release:major": "gulp release:major"
  },
  "keywords": [
    "rollup",
    "rollup-plugin"
  ],
  "author": "Mickael Jeanroy <mickael.jeanroy@gmail.com>",
  "license": "MIT",
  "homepage": "https://github.com/mjeanroy/rollup-plugin-license",
  "bugs": {
    "url": "https://github.com/mjeanroy/rollup-plugin-license/issues"
  },
  "repository": {
    "type": "git",
    "url": "https://github.com/mjeanroy/rollup-plugin-license"
  },
  "peerDependencies": {
    "rollup": "< 2"
  },
  "dependencies": {
    "commenting": "1.0.5",
    "lodash": "4.17.11",
    "magic-string": "0.25.2",
    "mkdirp": "0.5.1",
    "moment": "2.24.0"
  },
  "devDependencies": {
    "@babel/core": "7.4.3",
    "@babel/preset-env": "7.4.3",
    "del": "4.1.0",
    "eslint": "5.16.0",
    "eslint-config-google": "0.12.0",
    "fancy-log": "1.3.3",
    "fs-extra": "7.0.1",
    "gulp": "4.0.0",
    "gulp-babel": "8.0.0",
    "gulp-bump": "3.1.3",
    "gulp-conventional-changelog": "2.0.10",
    "gulp-eslint": "5.0.0",
    "gulp-git": "2.9.0",
    "gulp-jasmine": "4.0.0",
    "jasmine-core": "3.4.0",
<<<<<<< HEAD
    "rollup": "1.9.0",
    "rollup-plugin-commonjs": "9.3.3",
    "rollup-plugin-node-resolve": "4.0.1",
=======
    "rollup": "1.8.0",
    "rollup-plugin-commonjs": "9.3.4",
    "rollup-plugin-node-resolve": "4.1.0",
>>>>>>> 7b4bc069
    "tmp": "0.1.0"
  }
}<|MERGE_RESOLUTION|>--- conflicted
+++ resolved
@@ -55,15 +55,9 @@
     "gulp-git": "2.9.0",
     "gulp-jasmine": "4.0.0",
     "jasmine-core": "3.4.0",
-<<<<<<< HEAD
     "rollup": "1.9.0",
-    "rollup-plugin-commonjs": "9.3.3",
-    "rollup-plugin-node-resolve": "4.0.1",
-=======
-    "rollup": "1.8.0",
     "rollup-plugin-commonjs": "9.3.4",
     "rollup-plugin-node-resolve": "4.1.0",
->>>>>>> 7b4bc069
     "tmp": "0.1.0"
   }
 }