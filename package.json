--- conflicted
+++ resolved
@@ -45,13 +45,8 @@
     "spdx-satisfies": "5.0.0"
   },
   "devDependencies": {
-<<<<<<< HEAD
-    "@babel/core": "7.12.3",
+    "@babel/core": "7.12.9",
     "@babel/preset-env": "7.12.7",
-=======
-    "@babel/core": "7.12.9",
-    "@babel/preset-env": "7.12.1",
->>>>>>> 3edbce57
     "@babel/register": "7.12.1",
     "@rollup/plugin-babel": "5.2.1",
     "@rollup/plugin-commonjs": "16.0.0",
